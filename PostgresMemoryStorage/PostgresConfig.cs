﻿// Copyright (c) Microsoft. All rights reserved.

using System;
using System.Collections.Generic;
using Microsoft.KernelMemory.Configuration;

namespace Microsoft.KernelMemory.Postgres;

/// <summary>
/// Postgres configuration
/// </summary>
public class PostgresConfig
{
    /// <summary>
    /// Key for the Columns dictionary
    /// </summary>
    public const string ColumnId = "id";

    /// <summary>
    /// Key for the Columns dictionary
    /// </summary>
    public const string ColumnEmbedding = "embedding";

    /// <summary>
    /// Key for the Columns dictionary
    /// </summary>
    public const string ColumnTags = "tags";

    /// <summary>
    /// Key for the Columns dictionary
    /// </summary>
    public const string ColumnContent = "content";

    /// <summary>
    /// Key for the Columns dictionary
    /// </summary>
    public const string ColumnPayload = "payload";

    /// <summary>
    /// Name of the default schema
    /// </summary>
    public const string DefaultSchema = "public";

    /// <summary>
    /// Default prefix used for table names
    /// </summary>
    public const string DefaultTableNamePrefix = "km_";

    /// <summary>
    /// Connection string required to connect to Postgres
    /// </summary>
    public string ConnectionString { get; set; } = string.Empty;

    /// <summary>
    /// Name of the schema where to read and write records.
    /// </summary>
    public string Schema { get; set; } = DefaultSchema;

    /// <summary>
    /// Mandatory prefix to add to tables created by KM.
    /// This is used to distinguish KM tables from others in the same schema.
    /// </summary>
<<<<<<< HEAD
    /// <remarks>Default value is set to "km_" but can be override when creating a config.</remarks>
    public string TableNamePrefix { get; set; } = "km_";
=======
    public string TableNamePrefix { get; set; } = DefaultTableNamePrefix;
>>>>>>> 61509ee2

    /// <summary>
    /// Configurable column names used with Postgres
    /// </summary>
    public Dictionary<string, string> Columns { get; set; }

    /// <summary>
    /// Placeholder used in CreateTableSql
    /// </summary>
    public const string SqlPlaceholdersTableName = "%%tableName%%";

    /// <summary>
    /// Placeholder used in CreateTableSql
    /// </summary>
    public const string SqlPlaceholdersVectorSize = "%%vectorSize%%";

    /// <summary>
    /// Optional, custom SQL statements for creating new tables, in case
    /// you need to add custom columns, indexing, etc.
    /// The SQL must contain two placeholders: %%tableName%% and %%vectorSize%%.
    /// You can put the SQL in one line or split it over multiple lines for
    /// readability. Lines are automatically merged with a new line char.
    /// Example:
    ///   BEGIN;
    ///   CREATE TABLE IF NOT EXISTS %%tableName%% (
    ///     id           TEXT NOT NULL PRIMARY KEY,
    ///     embedding    vector(%%vectorSize%%),
    ///     tags         TEXT[] DEFAULT '{}'::TEXT[] NOT NULL,
    ///     content      TEXT DEFAULT '' NOT NULL,
    ///     payload      JSONB DEFAULT '{}'::JSONB NOT NULL,
    ///     some_text    TEXT DEFAULT '',
    ///     last_update  TIMESTAMP WITH TIME ZONE DEFAULT CURRENT_TIMESTAMP NOT NULL
    ///   );
    ///   CREATE INDEX IF NOT EXISTS idx_tags ON %%tableName%% USING GIN(tags);
    ///   COMMIT;
    /// </summary>
    public List<string> CreateTableSql { get; set; } = new();

    /// <summary>
    /// Create a new instance of the configuration
    /// </summary>
    public PostgresConfig()
    {
        this.Columns = new Dictionary<string, string>
        {
            [ColumnId] = "id",
            [ColumnEmbedding] = "embedding",
            [ColumnTags] = "tags",
            [ColumnContent] = "content",
            [ColumnPayload] = "payload"
        };
    }

    /// <summary>
    /// Verify that the current state is valid.
    /// </summary>
    public void Validate()
    {
        // ReSharper disable ConditionalAccessQualifierIsNonNullableAccordingToAPIContract
        this.TableNamePrefix = this.TableNamePrefix?.Trim() ?? string.Empty;
        this.ConnectionString = this.ConnectionString?.Trim() ?? string.Empty;

        if (string.IsNullOrWhiteSpace(this.ConnectionString))
        {
            throw new ConfigurationException("The connection string is empty.");
        }

        if (string.IsNullOrWhiteSpace(this.TableNamePrefix))
        {
            throw new ConfigurationException("The table name prefix is empty.");
        }

        if (!this.Columns.TryGetValue(ColumnId, out var columnName))
        {
            throw new ConfigurationException("The name of the Id column is not defined.");
        }

        if (string.IsNullOrWhiteSpace(columnName))
        {
            throw new ConfigurationException("The name of the Id column is empty.");
        }

        if (!this.Columns.TryGetValue(ColumnEmbedding, out columnName))
        {
            throw new ConfigurationException("The name of the Embedding column is not defined.");
        }

        if (string.IsNullOrWhiteSpace(columnName))
        {
            throw new ConfigurationException("The name of the Embedding column is empty.");
        }

        if (!this.Columns.TryGetValue(ColumnTags, out columnName))
        {
            throw new ConfigurationException("The name of the Tags column is not defined.");
        }

        if (string.IsNullOrWhiteSpace(columnName))
        {
            throw new ConfigurationException("The name of the Tags column is empty.");
        }

        if (!this.Columns.TryGetValue(ColumnContent, out columnName))
        {
            throw new ConfigurationException("The name of the Content column is not defined.");
        }

        if (string.IsNullOrWhiteSpace(columnName))
        {
            throw new ConfigurationException("The name of the Content column is empty.");
        }

        if (!this.Columns.TryGetValue(ColumnPayload, out columnName))
        {
            throw new ConfigurationException("The name of the Payload column is not defined.");
        }

        if (string.IsNullOrWhiteSpace(columnName))
        {
            throw new ConfigurationException("The name of the Payload column is empty.");
        }

        if (this.CreateTableSql?.Count > 0)
        {
            var sql = string.Join('\n', this.CreateTableSql).Trim();
            if (!sql.Contains(SqlPlaceholdersTableName, StringComparison.Ordinal))
            {
                throw new ConfigurationException(
                    "The custom SQL to create tables is not valid, " +
                    $"it should contain a {SqlPlaceholdersTableName} placeholder.");
            }

            if (!sql.Contains(SqlPlaceholdersVectorSize, StringComparison.Ordinal))
            {
                throw new ConfigurationException(
                    "The custom SQL to create tables is not valid, " +
                    $"it should contain a {SqlPlaceholdersVectorSize} placeholder.");
            }
        }

        this.Columns[ColumnId] = this.Columns[ColumnId].Trim();
        this.Columns[ColumnEmbedding] = this.Columns[ColumnEmbedding].Trim();
        this.Columns[ColumnTags] = this.Columns[ColumnTags].Trim();
        this.Columns[ColumnContent] = this.Columns[ColumnContent].Trim();
        this.Columns[ColumnPayload] = this.Columns[ColumnPayload].Trim();
    }
}<|MERGE_RESOLUTION|>--- conflicted
+++ resolved
@@ -60,12 +60,8 @@
     /// Mandatory prefix to add to tables created by KM.
     /// This is used to distinguish KM tables from others in the same schema.
     /// </summary>
-<<<<<<< HEAD
     /// <remarks>Default value is set to "km_" but can be override when creating a config.</remarks>
-    public string TableNamePrefix { get; set; } = "km_";
-=======
     public string TableNamePrefix { get; set; } = DefaultTableNamePrefix;
->>>>>>> 61509ee2
 
     /// <summary>
     /// Configurable column names used with Postgres
